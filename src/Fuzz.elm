<<<<<<< HEAD
module Fuzz exposing (Fuzzer, custom, constant, unit, bool, order, char, float, floatRange, int, tuple, tuple3, tuple4, tuple5, result, string, percentage, oneOf, map, map2, map3, map4, map5, andMap, andThen, conditional, maybe, intRange, list, array, frequency, invalid)
=======
module Fuzz exposing (Fuzzer, andMap, andThen, array, bool, char, conditional, constant, custom, float, floatRange, frequency, int, intRange, invalid, list, map, map2, map3, map4, map5, maybe, order, percentage, result, string, tuple, tuple3, tuple4, tuple5, unit)
>>>>>>> 3657c032

{-| This is a library of _fuzzers_ you can use to supply values to your fuzz
tests. You can typically pick out which ones you need according to their types.

A `Fuzzer a` knows how to create values of type `a` in two different ways. It
can create them randomly, so that your test's expectations are run against many
values. Fuzzers will often generate edge cases likely to find bugs. If the
fuzzer can make your test fail, it also knows how to "shrink" that failing input
into more minimal examples, some of which might also cause the tests to fail. In
this way, fuzzers can usually find the smallest or simplest input that
reproduces a bug.


## Common Fuzzers

@docs bool, int, intRange, float, floatRange, percentage, string, maybe, result, list, array


## Working with Fuzzers

@docs Fuzzer, constant, map, map2, map3, map4, map5, andMap, andThen, frequency, conditional
@docs Fuzzer, oneOf, constant, map, map2, map3, map4, map5, andMap, andThen, frequency, conditional


## Tuple Fuzzers

Instead of using a tuple, consider using `fuzzN`.
@docs tuple, tuple3, tuple4, tuple5


## Uncommon Fuzzers

@docs custom, char, unit, order, invalid

-}

import Array exposing (Array)
import Char
import Fuzz.Internal as Internal exposing (Fuzz(..), invalidReason)
import Lazy.List exposing (LazyList)
import Random.Pcg as Random exposing (Generator)
import RoseTree exposing (RoseTree(..))
import Shrink exposing (Shrinker)
import Util exposing (..)


{-| The representation of fuzzers is opaque. Conceptually, a `Fuzzer a`
consists of a way to randomly generate values of type `a`, and a way to shrink
those values.
-}
type alias Fuzzer a =
    Internal.Fuzzer a


{-| Build a custom `Fuzzer a` by providing a `Generator a` and a `Shrinker a`.
Generators are defined in [`mgold/elm-random-pcg`](http://package.elm-lang.org/packages/mgold/elm-random-pcg/latest),
which is not core's Random module but has a compatible interface. Shrinkers are
defined in [`elm-community/shrink`](http://package.elm-lang.org/packages/elm-community/shrink/latest/).

Here is an example for a record:

    import Random.Pcg as Random
    import Shrink

    type alias Position =
        { x : Int, y : Int }

    position : Fuzzer Position
    position =
        Fuzz.custom
            (Random.map2 Position (Random.int -100 100) (Random.int -100 100))
            (\{ x, y } -> Shrink.map Position (Shrink.int x) |> Shrink.andMap (Shrink.int y))

Here is an example for a custom union type, assuming there is already a `genName : Generator String` defined:

    type Question
        = Name String
        | Age Int

    question =
        let
            generator =
                Random.bool
                    |> Random.andThen
                        (\b ->
                            if b then
                                Random.map Name genName
                            else
                                Random.map Age (Random.int 0 120)
                        )

            shrinker question =
                case question of
                    Name n ->
                        Shrink.string n |> Shrink.map Name

                    Age i ->
                        Shrink.int i |> Shrink.map Age
        in
        Fuzz.custom generator shrinker

It is not possible to extract the generator and shrinker from an existing fuzzer.

-}
custom : Generator a -> Shrinker a -> Fuzzer a
custom generator shrinker =
    let
        shrinkTree a =
            Rose a (Lazy.List.map shrinkTree (shrinker a))
    in
    Internal.Fuzzer
        (\noShrink ->
            if noShrink then
                Gen generator
            else
                Shrink <| Random.map shrinkTree generator
        )


{-| A fuzzer for the unit value. Unit is a type with only one value, commonly
used as a placeholder.
-}
unit : Fuzzer ()
unit =
    Internal.Fuzzer
        (\noShrink ->
            if noShrink then
                Gen <| Random.constant ()
            else
                Shrink <| Random.constant (RoseTree.singleton ())
        )


{-| A fuzzer for bool values.
-}
bool : Fuzzer Bool
bool =
    custom Random.bool Shrink.bool


{-| A fuzzer for order values.
-}
order : Fuzzer Order
order =
    let
        intToOrder i =
            if i == 0 then
                LT
            else if i == 1 then
                EQ
            else
                GT
    in
    custom (Random.map intToOrder (Random.int 0 2)) Shrink.order


{-| A fuzzer for int values. It will never produce `NaN`, `Infinity`, or `-Infinity`.

It's possible for this fuzzer to generate any 32-bit integer, but it favors
numbers between -50 and 50 and especially zero.

-}
int : Fuzzer Int
int =
    let
        generator =
            Random.frequency
                [ ( 3, Random.int -50 50 )
                , ( 0.2, Random.constant 0 )
                , ( 1, Random.int 0 (Random.maxInt - Random.minInt) )
                , ( 1, Random.int (Random.minInt - Random.maxInt) 0 )
                ]
    in
    custom generator Shrink.int


{-| A fuzzer for int values within between a given minimum and maximum value,
inclusive. Shrunken values will also be within the range.

Remember that [Random.maxInt](http://package.elm-lang.org/packages/elm-lang/core/latest/Random#maxInt)
is the maximum possible int value, so you can do `intRange x Random.maxInt` to get all
the ints x or bigger.

-}
intRange : Int -> Int -> Fuzzer Int
intRange lo hi =
    if hi < lo then
        invalid <| "Fuzz.intRange was given a lower bound of " ++ toString lo ++ " which is greater than the upper bound, " ++ toString hi ++ "."
    else
        custom
            (Random.frequency
                [ ( 8, Random.int lo hi )
                , ( 1, Random.constant lo )
                , ( 1, Random.constant hi )
                ]
            )
            (Shrink.keepIf (\i -> i >= lo && i <= hi) Shrink.int)


{-| A fuzzer for float values. It will never produce `NaN`, `Infinity`, or `-Infinity`.

It's possible for this fuzzer to generate any other floating-point value, but it
favors numbers between -50 and 50, numbers between -1 and 1, and especially zero.

-}
float : Fuzzer Float
float =
    let
        generator =
            Random.frequency
                [ ( 3, Random.float -50 50 )
                , ( 0.5, Random.constant 0 )
                , ( 1, Random.float -1 1 )
                , ( 1, Random.float 0 (toFloat <| Random.maxInt - Random.minInt) )
                , ( 1, Random.float (toFloat <| Random.minInt - Random.maxInt) 0 )
                ]
    in
    custom generator Shrink.float


{-| A fuzzer for float values within between a given minimum and maximum
value, inclusive. Shrunken values will also be within the range.
-}
floatRange : Float -> Float -> Fuzzer Float
floatRange lo hi =
    if hi < lo then
        invalid <| "Fuzz.floatRange was given a lower bound of " ++ toString lo ++ " which is greater than the upper bound, " ++ toString hi ++ "."
    else
        custom
            (Random.frequency
                [ ( 8, Random.float lo hi )
                , ( 1, Random.constant lo )
                , ( 1, Random.constant hi )
                ]
            )
            (Shrink.keepIf (\i -> i >= lo && i <= hi) Shrink.float)


{-| A fuzzer for percentage values. Generates random floats between `0.0` and
`1.0`. It will test zero and one about 10% of the time each.
-}
percentage : Fuzzer Float
percentage =
    let
        generator =
            Random.frequency
                [ ( 8, Random.float 0 1 )
                , ( 1, Random.constant 0 )
                , ( 1, Random.constant 1 )
                ]
    in
    custom generator Shrink.float


{-| A fuzzer for char values. Generates random ascii chars disregarding the control
characters.
-}
char : Fuzzer Char
char =
    custom charGenerator Shrink.character


charGenerator : Generator Char
charGenerator =
    Random.map Char.fromCode (Random.int 32 126)


{-| Generates random printable ASCII strings of up to 1000 characters.

Shorter strings are more common, especially the empty string.

-}
string : Fuzzer String
string =
    let
        generator : Generator String
        generator =
            Random.frequency
                [ ( 3, Random.int 1 10 )
                , ( 0.2, Random.constant 0 )
                , ( 1, Random.int 11 50 )
                , ( 1, Random.int 50 1000 )
                ]
                |> Random.andThen (lengthString charGenerator)
    in
    custom generator Shrink.string


{-| Given a fuzzer of a type, create a fuzzer of a maybe for that type.
-}
maybe : Fuzzer a -> Fuzzer (Maybe a)
maybe (Internal.Fuzzer baseFuzzer) =
    Internal.Fuzzer <|
        \noShrink ->
            case baseFuzzer noShrink of
                Gen gen ->
                    Gen <|
                        Random.map2
                            (\useNothing val ->
                                if useNothing then
                                    Nothing
                                else
                                    Just val
                            )
                            (Random.oneIn 4)
                            gen

                Shrink genTree ->
                    Shrink <|
                        Random.map2
                            (\useNothing tree ->
                                if useNothing then
                                    RoseTree.singleton Nothing
                                else
                                    RoseTree.map Just tree |> RoseTree.addChild (RoseTree.singleton Nothing)
                            )
                            (Random.oneIn 4)
                            genTree

                InvalidFuzzer reason ->
                    InvalidFuzzer reason


{-| Given fuzzers for an error type and a success type, create a fuzzer for
a result.
-}
result : Fuzzer error -> Fuzzer value -> Fuzzer (Result error value)
result (Internal.Fuzzer baseFuzzerError) (Internal.Fuzzer baseFuzzerValue) =
    Internal.Fuzzer <|
        \noShrink ->
            case ( baseFuzzerError noShrink, baseFuzzerValue noShrink ) of
                ( Gen genErr, Gen genVal ) ->
                    Gen <|
                        Random.map3
                            (\useError err val ->
                                if useError then
                                    Err err
                                else
                                    Ok val
                            )
                            (Random.oneIn 4)
                            genErr
                            genVal

                ( Shrink genTreeErr, Shrink genTreeVal ) ->
                    Shrink <|
                        Random.map3
                            (\useError errorTree valueTree ->
                                if useError then
                                    RoseTree.map Err errorTree
                                else
                                    RoseTree.map Ok valueTree
                            )
                            (Random.oneIn 4)
                            genTreeErr
                            genTreeVal

                ( a, b ) ->
                    [ invalidReason a, invalidReason b ]
                        |> List.filterMap identity
                        |> String.join " "
                        |> InvalidFuzzer


{-| Given a fuzzer of a type, create a fuzzer of a list of that type.
Generates random lists of varying length, favoring shorter lists.
-}
list : Fuzzer a -> Fuzzer (List a)
list (Internal.Fuzzer baseFuzzer) =
    let
        genLength =
            Random.frequency
                [ ( 1, Random.constant 0 )
                , ( 1, Random.constant 1 )
                , ( 3, Random.int 2 10 )
                , ( 2, Random.int 10 100 )
                , ( 0.5, Random.int 100 400 )
                ]
    in
    Internal.Fuzzer
        (\noShrink ->
            case baseFuzzer noShrink of
                Gen genVal ->
                    genLength
                        |> Random.andThen (\i -> Random.list i genVal)
                        |> Gen

                Shrink genTree ->
                    genLength
                        |> Random.andThen (\i -> Random.list i genTree)
                        |> Random.map listShrinkHelp
                        |> Shrink

                InvalidFuzzer reason ->
                    InvalidFuzzer reason
        )


listShrinkHelp : List (RoseTree a) -> RoseTree (List a)
listShrinkHelp listOfTrees =
    {- Shrinking a list of RoseTrees
       We need to do two things. First, shrink individual values. Second, shorten the list.
       To shrink individual values, we create every list copy of the input list where any
       one value is replaced by a shrunken form.
       To shorten the length of the list, remove elements at various positions in the list.
       In all cases, recurse! The goal is to make a little forward progress and then recurse.
    -}
    let
        n =
            List.length listOfTrees

        root =
            List.map RoseTree.root listOfTrees

        shrinkOne prefix list =
            case list of
                [] ->
                    Lazy.List.empty

                (Rose x shrunkenXs) :: more ->
                    Lazy.List.map (\childTree -> prefix ++ (childTree :: more) |> listShrinkHelp) shrunkenXs

        shrunkenVals =
            Lazy.List.numbers
                |> Lazy.List.map (\i -> i - 1)
                |> Lazy.List.take n
                |> Lazy.List.andThen
                    (\i -> shrinkOne (List.take i listOfTrees) (List.drop i listOfTrees))

        shortened =
            List.range 0 (n - 1)
                |> Lazy.List.fromList
                |> Lazy.List.map (\index -> removeOne index listOfTrees)
                |> Lazy.List.map listShrinkHelp

        removeOne index list =
            List.append
                (List.take index list)
                (List.drop (index + 1) list)
    in
    Lazy.List.append shortened shrunkenVals
        |> Lazy.List.cons (RoseTree.singleton [])
        |> Rose root


{-| Given a fuzzer of a type, create a fuzzer of an array of that type.
Generates random arrays of varying length, favoring shorter arrays.
-}
array : Fuzzer a -> Fuzzer (Array a)
array fuzzer =
    map Array.fromList (list fuzzer)


{-| Turn a tuple of fuzzers into a fuzzer of tuples.
-}
tuple : ( Fuzzer a, Fuzzer b ) -> Fuzzer ( a, b )
tuple ( Internal.Fuzzer baseFuzzerA, Internal.Fuzzer baseFuzzerB ) =
    Internal.Fuzzer
        (\noShrink ->
            case ( baseFuzzerA noShrink, baseFuzzerB noShrink ) of
                ( Gen genA, Gen genB ) ->
                    Gen <| Random.map2 (,) genA genB

                ( Shrink genTreeA, Shrink genTreeB ) ->
                    Shrink <| Random.map2 tupleShrinkHelp genTreeA genTreeB

                ( a, b ) ->
                    [ invalidReason a, invalidReason b ]
                        |> List.filterMap identity
                        |> String.join " "
                        |> InvalidFuzzer
        )


tupleShrinkHelp : RoseTree a -> RoseTree b -> RoseTree ( a, b )
tupleShrinkHelp ((Rose root1 children1) as rose1) ((Rose root2 children2) as rose2) =
    {- Shrinking a tuple of RoseTrees
       Recurse on all tuples created by substituting one element for any of its shrunken values.

       A weakness of this algorithm is that it expects that values can be shrunken independently.
       That is, to shrink from (a,b) to (a',b'), we must go through (a',b) or (a,b').
       "No pairs sum to zero" is a pathological predicate that cannot be shrunken this way.
    -}
    let
        root =
            ( root1, root2 )

        shrink1 =
            Lazy.List.map (\subtree -> tupleShrinkHelp subtree rose2) children1

        shrink2 =
            Lazy.List.map (\subtree -> tupleShrinkHelp rose1 subtree) children2
    in
    shrink2
        |> Lazy.List.append shrink1
        |> Rose root


{-| Turn a 3-tuple of fuzzers into a fuzzer of 3-tuples.
-}
tuple3 : ( Fuzzer a, Fuzzer b, Fuzzer c ) -> Fuzzer ( a, b, c )
tuple3 ( Internal.Fuzzer baseFuzzerA, Internal.Fuzzer baseFuzzerB, Internal.Fuzzer baseFuzzerC ) =
    Internal.Fuzzer
        (\noShrink ->
            case ( baseFuzzerA noShrink, baseFuzzerB noShrink, baseFuzzerC noShrink ) of
                ( Gen genA, Gen genB, Gen genC ) ->
                    Gen <| Random.map3 (,,) genA genB genC

                ( Shrink genTreeA, Shrink genTreeB, Shrink genTreeC ) ->
                    Shrink <| Random.map3 tupleShrinkHelp3 genTreeA genTreeB genTreeC

                ( a, b, c ) ->
                    [ invalidReason a, invalidReason b, invalidReason c ]
                        |> List.filterMap identity
                        |> String.join " "
                        |> InvalidFuzzer
        )


tupleShrinkHelp3 : RoseTree a -> RoseTree b -> RoseTree c -> RoseTree ( a, b, c )
tupleShrinkHelp3 ((Rose root1 children1) as rose1) ((Rose root2 children2) as rose2) ((Rose root3 children3) as rose3) =
    let
        root =
            ( root1, root2, root3 )

        shrink1 =
            Lazy.List.map (\subtree -> tupleShrinkHelp3 subtree rose2 rose3) children1

        shrink2 =
            Lazy.List.map (\subtree -> tupleShrinkHelp3 rose1 subtree rose3) children2

        shrink3 =
            Lazy.List.map (\subtree -> tupleShrinkHelp3 rose1 rose2 subtree) children3
    in
    shrink3
        |> Lazy.List.append shrink2
        |> Lazy.List.append shrink1
        |> Rose root


{-| Turn a 4-tuple of fuzzers into a fuzzer of 4-tuples.
-}
tuple4 : ( Fuzzer a, Fuzzer b, Fuzzer c, Fuzzer d ) -> Fuzzer ( a, b, c, d )
tuple4 ( Internal.Fuzzer baseFuzzerA, Internal.Fuzzer baseFuzzerB, Internal.Fuzzer baseFuzzerC, Internal.Fuzzer baseFuzzerD ) =
    Internal.Fuzzer
        (\noShrink ->
            case ( baseFuzzerA noShrink, baseFuzzerB noShrink, baseFuzzerC noShrink, baseFuzzerD noShrink ) of
                ( Gen genA, Gen genB, Gen genC, Gen genD ) ->
                    Gen <| Random.map4 (,,,) genA genB genC genD

                ( Shrink genTreeA, Shrink genTreeB, Shrink genTreeC, Shrink genTreeD ) ->
                    Shrink <| Random.map4 tupleShrinkHelp4 genTreeA genTreeB genTreeC genTreeD

                ( a, b, c, d ) ->
                    [ invalidReason a, invalidReason b, invalidReason c, invalidReason d ]
                        |> List.filterMap identity
                        |> String.join " "
                        |> InvalidFuzzer
        )


tupleShrinkHelp4 : RoseTree a -> RoseTree b -> RoseTree c -> RoseTree d -> RoseTree ( a, b, c, d )
tupleShrinkHelp4 rose1 rose2 rose3 rose4 =
    let
        root =
            ( RoseTree.root rose1, RoseTree.root rose2, RoseTree.root rose3, RoseTree.root rose4 )

        shrink1 =
            Lazy.List.map (\subtree -> tupleShrinkHelp4 subtree rose2 rose3 rose4) (RoseTree.children rose1)

        shrink2 =
            Lazy.List.map (\subtree -> tupleShrinkHelp4 rose1 subtree rose3 rose4) (RoseTree.children rose2)

        shrink3 =
            Lazy.List.map (\subtree -> tupleShrinkHelp4 rose1 rose2 subtree rose4) (RoseTree.children rose3)

        shrink4 =
            Lazy.List.map (\subtree -> tupleShrinkHelp4 rose1 rose2 rose3 subtree) (RoseTree.children rose4)
    in
    shrink4
        |> Lazy.List.append shrink3
        |> Lazy.List.append shrink2
        |> Lazy.List.append shrink1
        |> Rose root


{-| Turn a 5-tuple of fuzzers into a fuzzer of 5-tuples.
-}
tuple5 : ( Fuzzer a, Fuzzer b, Fuzzer c, Fuzzer d, Fuzzer e ) -> Fuzzer ( a, b, c, d, e )
tuple5 ( Internal.Fuzzer baseFuzzerA, Internal.Fuzzer baseFuzzerB, Internal.Fuzzer baseFuzzerC, Internal.Fuzzer baseFuzzerD, Internal.Fuzzer baseFuzzerE ) =
    Internal.Fuzzer
        (\noShrink ->
            case ( baseFuzzerA noShrink, baseFuzzerB noShrink, baseFuzzerC noShrink, baseFuzzerD noShrink, baseFuzzerE noShrink ) of
                ( Gen genA, Gen genB, Gen genC, Gen genD, Gen genE ) ->
                    Gen <| Random.map5 (,,,,) genA genB genC genD genE

                ( Shrink genTreeA, Shrink genTreeB, Shrink genTreeC, Shrink genTreeD, Shrink genTreeE ) ->
                    Shrink <| Random.map5 tupleShrinkHelp5 genTreeA genTreeB genTreeC genTreeD genTreeE

                ( a, b, c, d, e ) ->
                    [ invalidReason a, invalidReason b, invalidReason c, invalidReason d, invalidReason e ]
                        |> List.filterMap identity
                        |> String.join " "
                        |> InvalidFuzzer
        )


tupleShrinkHelp5 : RoseTree a -> RoseTree b -> RoseTree c -> RoseTree d -> RoseTree e -> RoseTree ( a, b, c, d, e )
tupleShrinkHelp5 rose1 rose2 rose3 rose4 rose5 =
    let
        root =
            ( RoseTree.root rose1, RoseTree.root rose2, RoseTree.root rose3, RoseTree.root rose4, RoseTree.root rose5 )

        shrink1 =
            Lazy.List.map (\subtree -> tupleShrinkHelp5 subtree rose2 rose3 rose4 rose5) (RoseTree.children rose1)

        shrink2 =
            Lazy.List.map (\subtree -> tupleShrinkHelp5 rose1 subtree rose3 rose4 rose5) (RoseTree.children rose2)

        shrink3 =
            Lazy.List.map (\subtree -> tupleShrinkHelp5 rose1 rose2 subtree rose4 rose5) (RoseTree.children rose3)

        shrink4 =
            Lazy.List.map (\subtree -> tupleShrinkHelp5 rose1 rose2 rose3 subtree rose5) (RoseTree.children rose4)

        shrink5 =
            Lazy.List.map (\subtree -> tupleShrinkHelp5 rose1 rose2 rose3 rose4 subtree) (RoseTree.children rose5)
    in
    shrink5
        |> Lazy.List.append shrink4
        |> Lazy.List.append shrink3
        |> Lazy.List.append shrink2
        |> Lazy.List.append shrink1
        |> Rose root


{-| Create a fuzzer that only and always returns the value provided, and performs no shrinking. This is hardly random,
and so this function is best used as a helper when creating more complicated fuzzers.
-}
constant : a -> Fuzzer a
constant x =
    Internal.Fuzzer
        (\noShrink ->
            if noShrink then
                Gen (Random.constant x)
            else
                Shrink (Random.constant (RoseTree.singleton x))
        )


{-| Map a function over a fuzzer. This applies to both the generated and the shrunken values.
-}
map : (a -> b) -> Fuzzer a -> Fuzzer b
map transform (Internal.Fuzzer baseFuzzer) =
    Internal.Fuzzer
        (\noShrink ->
            case baseFuzzer noShrink of
                Gen genVal ->
                    Gen <| Random.map transform genVal

                Shrink genTree ->
                    Shrink <| Random.map (RoseTree.map transform) genTree

                InvalidFuzzer reason ->
                    InvalidFuzzer reason
        )


{-| Map over two fuzzers.
-}
map2 : (a -> b -> c) -> Fuzzer a -> Fuzzer b -> Fuzzer c
map2 transform fuzzA fuzzB =
    map (\( a, b ) -> transform a b) (tuple ( fuzzA, fuzzB ))


{-| Map over three fuzzers.
-}
map3 : (a -> b -> c -> d) -> Fuzzer a -> Fuzzer b -> Fuzzer c -> Fuzzer d
map3 transform fuzzA fuzzB fuzzC =
    map (\( a, b, c ) -> transform a b c) (tuple3 ( fuzzA, fuzzB, fuzzC ))


{-| Map over four fuzzers.
-}
map4 : (a -> b -> c -> d -> e) -> Fuzzer a -> Fuzzer b -> Fuzzer c -> Fuzzer d -> Fuzzer e
map4 transform fuzzA fuzzB fuzzC fuzzD =
    map (\( a, b, c, d ) -> transform a b c d) (tuple4 ( fuzzA, fuzzB, fuzzC, fuzzD ))


{-| Map over five fuzzers.
-}
map5 : (a -> b -> c -> d -> e -> f) -> Fuzzer a -> Fuzzer b -> Fuzzer c -> Fuzzer d -> Fuzzer e -> Fuzzer f
map5 transform fuzzA fuzzB fuzzC fuzzD fuzzE =
    map (\( a, b, c, d, e ) -> transform a b c d e) (tuple5 ( fuzzA, fuzzB, fuzzC, fuzzD, fuzzE ))


{-| Map over many fuzzers. This can act as mapN for N > 5.

The argument order is meant to accommodate chaining:

    map f aFuzzer
        |> andMap anotherFuzzer
        |> andMap aThirdFuzzer

Note that shrinking may be better using mapN.

-}
andMap : Fuzzer a -> Fuzzer (a -> b) -> Fuzzer b
andMap =
    map2 (|>)


{-| Create a fuzzer based on the result of another fuzzer.
-}
andThen : (a -> Fuzzer b) -> Fuzzer a -> Fuzzer b
andThen transform (Internal.Fuzzer baseFuzzer) =
    Internal.Fuzzer
        (\noShrink ->
            case baseFuzzer noShrink of
                Gen genVal ->
                    Gen <| Random.andThen (transform >> Internal.unpackGenVal) genVal

                Shrink genTree ->
                    Shrink <| andThenRoseTrees transform genTree

                InvalidFuzzer reason ->
                    InvalidFuzzer reason
        )


andThenRoseTrees : (a -> Fuzzer b) -> Generator (RoseTree a) -> Generator (RoseTree b)
andThenRoseTrees transform genTree =
    genTree
        |> Random.andThen
            (\(Rose root branches) ->
                let
                    genOtherChildren : Generator (LazyList (RoseTree b))
                    genOtherChildren =
                        branches
                            |> Lazy.List.map (\rt -> RoseTree.map (transform >> Internal.unpackGenTree) rt |> unwindRoseTree)
                            |> unwindLazyList
                            |> Random.map (Lazy.List.map RoseTree.flatten)
                in
                Random.map2
                    (\(Rose trueRoot rootsChildren) otherChildren ->
                        Rose trueRoot (Lazy.List.append rootsChildren otherChildren)
                    )
                    (Internal.unpackGenTree (transform root))
                    genOtherChildren
            )


unwindRoseTree : RoseTree (Generator a) -> Generator (RoseTree a)
unwindRoseTree (Rose genRoot lazyListOfRoseTreesOfGenerators) =
    case Lazy.List.headAndTail lazyListOfRoseTreesOfGenerators of
        Nothing ->
            Random.map RoseTree.singleton genRoot

        Just ( Rose gen children, moreList ) ->
            Random.map4 (\a b c d -> Rose a (Lazy.List.cons (Rose b c) d))
                genRoot
                gen
                (Lazy.List.map unwindRoseTree children |> unwindLazyList)
                (Lazy.List.map unwindRoseTree moreList |> unwindLazyList)


unwindLazyList : LazyList (Generator a) -> Generator (LazyList a)
unwindLazyList lazyListOfGenerators =
    case Lazy.List.headAndTail lazyListOfGenerators of
        Nothing ->
            Random.constant Lazy.List.empty

        Just ( head, tail ) ->
            Random.map2 Lazy.List.cons head (unwindLazyList tail)


{-| Conditionally filter a fuzzer to remove occasional undesirable
input. Takes a limit for how many retries to attempt, and a fallback
function to, if no acceptable input can be found, create one from an
unacceptable one. Also takes a condition to determine if the input is
acceptable or not, and finally the fuzzer itself.

A good number of max retires is ten. A large number of retries might
blow the stack.

-}
conditional : { retries : Int, fallback : a -> a, condition : a -> Bool } -> Fuzzer a -> Fuzzer a
conditional { retries, fallback, condition } fuzzer =
    if retries <= 0 then
        map fallback fuzzer
    else
        fuzzer
            |> andThen
                (\val ->
                    if condition val then
                        constant val
                    else
                        conditional { retries = retries - 1, fallback = fallback, condition = condition } fuzzer
                )


{-| Create a new `Fuzzer` by providing a list of probabilistic weights to use
with other fuzzers.

For example, to create a `Fuzzer` that has a 1/4 chance of generating an int
between -1 and -100, and a 3/4 chance of generating one between 1 and 100,
you could do this:

    Fuzz.frequency
        [ ( 1, Fuzz.intRange -100 -1 )
        , ( 3, Fuzz.intRange 1 100 )
        ]

There are a few circumstances in which this function will return an invalid
fuzzer, which causes it to fail any test that uses it:

  - If you provide an empty list of frequencies
  - If any of the weights are less than 0
  - If the weights sum to 0

Be careful recursively using this fuzzer in its arguments. Often using `map`
is a better way to do what you want. If you are fuzzing a tree-like data
structure, you should include a depth limit so to avoid infinite recursion, like
so:

    type Tree
        = Leaf
        | Branch Tree Tree

    tree : Int -> Fuzzer Tree
    tree i =
        if i <= 0 then
            Fuzz.constant Leaf
        else
            Fuzz.frequency
                [ ( 1, Fuzz.constant Leaf )
                , ( 2, Fuzz.map2 Branch (tree (i - 1)) (tree (i - 1)) )
                ]

-}
frequency : List ( Float, Fuzzer a ) -> Fuzzer a
frequency list =
    if List.isEmpty list then
        invalid "You must provide at least one frequency pair."
    else if List.any (\( weight, _ ) -> weight < 0) list then
        invalid "No frequency weights can be less than 0."
    else if List.sum (List.map Tuple.first list) <= 0 then
        invalid "Frequency weights must sum to more than 0."
    else
        Internal.Fuzzer <|
            \noShrink ->
                if noShrink then
                    list
                        |> List.map (\( weight, fuzzer ) -> ( weight, Internal.unpackGenVal fuzzer ))
                        |> Random.frequency
                        |> Gen
                else
                    list
                        |> List.map (\( weight, fuzzer ) -> ( weight, Internal.unpackGenTree fuzzer ))
                        |> Random.frequency
                        |> Shrink


{-| Choose one of the given fuzzers at random. Each fuzzer has an equal chance
of being chosen; to customize the probabilities, use [`frequency`](#frequency).

    Fuzz.oneOf
        [ Fuzz.intRange 0 3
        , Fuzz.intRange 7 9
        ]

-}
oneOf : List (Fuzzer a) -> Fuzzer a
oneOf list =
    if List.isEmpty list then
        invalid "You must pass at least one Fuzzer to Fuzz.oneOf."
    else
        list
            |> List.map (\fuzzer -> ( 1, fuzzer ))
            |> frequency


{-| A fuzzer that is invalid for the provided reason. Any fuzzers built with it
are also invalid. Any tests using an invalid fuzzer fail.
-}
invalid : String -> Fuzzer a
invalid reason =
    Internal.Fuzzer (\_ -> InvalidFuzzer reason)<|MERGE_RESOLUTION|>--- conflicted
+++ resolved
@@ -1,8 +1,4 @@
-<<<<<<< HEAD
-module Fuzz exposing (Fuzzer, custom, constant, unit, bool, order, char, float, floatRange, int, tuple, tuple3, tuple4, tuple5, result, string, percentage, oneOf, map, map2, map3, map4, map5, andMap, andThen, conditional, maybe, intRange, list, array, frequency, invalid)
-=======
-module Fuzz exposing (Fuzzer, andMap, andThen, array, bool, char, conditional, constant, custom, float, floatRange, frequency, int, intRange, invalid, list, map, map2, map3, map4, map5, maybe, order, percentage, result, string, tuple, tuple3, tuple4, tuple5, unit)
->>>>>>> 3657c032
+module Fuzz exposing (Fuzzer, andMap, andThen, array, bool, char, conditional, constant, custom, float, floatRange, frequency, int, intRange, invalid, list, map, map2, map3, map4, map5, maybe, oneOf, order, percentage, result, string, tuple, tuple3, tuple4, tuple5, unit)
 
 {-| This is a library of _fuzzers_ you can use to supply values to your fuzz
 tests. You can typically pick out which ones you need according to their types.
